include test/test.m1v
include test/smalltestfile
include release_notes.txt
include README.rst
prune doc
include doc/bitstring_manual.pdf
<<<<<<< HEAD
include _cbitstring.c
=======
include LICENSE
>>>>>>> ab40ae7f
<|MERGE_RESOLUTION|>--- conflicted
+++ resolved
@@ -4,8 +4,5 @@
 include README.rst
 prune doc
 include doc/bitstring_manual.pdf
-<<<<<<< HEAD
 include _cbitstring.c
-=======
-include LICENSE
->>>>>>> ab40ae7f
+include LICENSE